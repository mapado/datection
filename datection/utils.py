""" Some utility functions """

import re
<<<<<<< HEAD
import datection

from datetime import datetime
from datetime import date
from datetime import time
=======
import datetime
>>>>>>> d451496e


def lazy_property(f):
    """Lazy loading decorator for object properties"""
    attr_name = '_' + f.__name__

    @property
    def wrapper(self):
        if not hasattr(self, attr_name):
            setattr(self, attr_name, f(self))
        return getattr(self, attr_name)
    return wrapper


def isoformat_concat(datetime):
    """ Strip all dots, dashes and ":" from the input datetime isoformat """
    isoformat = datetime.isoformat()
    concat = re.sub(r'[\.:-]', '', isoformat)
    return concat


def makerrulestr(start, end=None, freq='DAILY', rule=None, **kwargs):
    """ Returns an RFC standard rrule string

    If the 'rule' argument is None, all the keyword args will
    be used to construct the rule. Else, the rrule RFC representation
    will be inserted.

    """
    # use dates as start/until points
    dtstart = "DTSTART:%s\n" % isoformat_concat(start)
    if end:
        until = "UNTIL=%s" % isoformat_concat(end)
    else:
        until = ''
    if rule:
        rulestr = "RRULE:" + str(rule) + ";"
        rulestr = rulestr.replace('BYWEEKDAY', 'BYDAY')
    else:
        rulestr = "RRULE:FREQ=%s;" % (freq)
        for arg, val in kwargs.items():
            rulestr += arg.upper() + '=' + str(val) + ';'
    result = '{start}{rule}{end}'.format(
        start=dtstart, rule=rulestr, end=until)
    return result.rstrip(';')


<<<<<<< HEAD
def duration(start, end):
    """Return the difference, in minutes, bewteen end and start"""
    if end is None:
        return 0

    # convert datection.normalize.Time into datetime.time variables
    if (isinstance(start, datection.normalize.Time)
       and isinstance(end, datection.normalize.Time)):
        start = start.to_python()
        end = end.to_python()

    # return the difference bewteen the end datetime and start datetime
    if isinstance(start, datetime) and isinstance(end, datetime):
        start_date = start.date()
        end_date = end.date()
        if start_date != end_date:
            delta_days = (end_date - start_date).days
            return delta_days * 24 * 60 + (end - start).seconds / 60
        else:
            return (end - start).seconds / 60

    # return the difference bewteen the two times
    if (isinstance(start, time) and isinstance(end, time)):
        today = date.today()
        start_dt = datetime.combine(today, start)
        end_dt = datetime.combine(today, end)
        return (end_dt - start_dt).seconds / 60
=======
def normalize_2digit_year(year):
    """ Normalize a 2 digit year into a 4 digit one

    Example: xx/xx/12 --> xx/xx/2012

    WARNING: if a past date is written in this format (ex: 01/06/78)
    it is impossible to know if it references the year 1978 or 2078.
    If the 2-digit date is less than 15 years in the future,
    we consider that it takes place in our century, otherwise,
    it is considered as a past date

    """
    current_year = datetime.date.today().year
    century = int(str(current_year)[:2])

    # handle special case where the 2 digit year started with a 0
    # int("07") = 7
    if len(str(year)) == 1:
        year = '0' + str(year)
    else:
        year = str(year)
    if int(str(century) + year) - current_year < 15:
        # if year is less than 15 years in the future, it is considered
        # a future date
        return int(str(century) + year)
    else:
        # else, it is treated as a past date
        return int(str(century - 1) + year)


def digit_to_int(kwargs):
    """Convert all digit values to integer and return the kwargs dict"""
    for k, v in kwargs.items():
        if v and isinstance(v, basestring):
            if v.isdigit():
                kwargs[k] = int(v)
    return kwargs
>>>>>>> d451496e
<|MERGE_RESOLUTION|>--- conflicted
+++ resolved
@@ -1,15 +1,11 @@
 """ Some utility functions """
 
 import re
-<<<<<<< HEAD
 import datection
 
 from datetime import datetime
 from datetime import date
 from datetime import time
-=======
-import datetime
->>>>>>> d451496e
 
 
 def lazy_property(f):
@@ -57,7 +53,6 @@
     return result.rstrip(';')
 
 
-<<<<<<< HEAD
 def duration(start, end):
     """Return the difference, in minutes, bewteen end and start"""
     if end is None:
@@ -85,7 +80,8 @@
         start_dt = datetime.combine(today, start)
         end_dt = datetime.combine(today, end)
         return (end_dt - start_dt).seconds / 60
-=======
+
+
 def normalize_2digit_year(year):
     """ Normalize a 2 digit year into a 4 digit one
 
@@ -98,7 +94,7 @@
     it is considered as a past date
 
     """
-    current_year = datetime.date.today().year
+    current_year = date.today().year
     century = int(str(current_year)[:2])
 
     # handle special case where the 2 digit year started with a 0
@@ -118,9 +114,8 @@
 
 def digit_to_int(kwargs):
     """Convert all digit values to integer and return the kwargs dict"""
-    for k, v in kwargs.items():
+    for k, v in kwargs.iteritems():
         if v and isinstance(v, basestring):
             if v.isdigit():
                 kwargs[k] = int(v)
-    return kwargs
->>>>>>> d451496e
+    return kwargs