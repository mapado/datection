--- conflicted
+++ resolved
@@ -52,11 +52,7 @@
 signal.signal(signal.SIGALRM, signal_handler)
 
 
-<<<<<<< HEAD
-def parse(text, lang, valid=True, use_context=True):
-=======
 def parse(text, lang, valid=True):
->>>>>>> 51ec7bf3
     """ Perform a date detection on text with all timepoint regex.
 
     Returns a list of non overlapping normalized timepoints
@@ -71,55 +67,17 @@
         text = text.encode('utf-8')
 
     # if not event simple date markers could be found, stop here
-<<<<<<< HEAD
-    if use_context:
-        contexts = probe(text, lang)
-        if not contexts:
-            return {}
-        else:
-            # merge overriding contexts
-            contexts = independants(contexts)
-    else:
-        contexts = [text]
-=======
-
     contexts = probe(text, lang)
     if not contexts:
         return {}
     else:
         # merge overriding contexts
         contexts = independants(contexts)
->>>>>>> 51ec7bf3
 
     timepoint_families = [
         det for det in TIMEPOINT_REGEX[lang].keys()
         if not det.startswith('_')
     ]
-<<<<<<< HEAD
-    for family in timepoint_families:
-        for detector in TIMEPOINT_REGEX[lang][family]:
-            for match in re.finditer(detector, text):
-                signal.alarm(1)  # limit execution time to 1s
-                try:
-                    out.append(
-                        timepoint_factory(
-                            family,
-                            match.groupdict(),
-                            text=match.group(0),
-                            span=match.span(),
-                            lang=lang)
-                    )
-                except NotImplementedError:
-                    pass
-                except AttributeError:
-                    # exception often raised when a false detection occurs
-                    pass
-                except Timeout:
-                    raise Timeout
-    signal.alarm(0)  # remove all execution time limit
-    if not use_context:
-        out = remove_subsets(out)
-=======
 
     for context in contexts:
         timepoints = []
@@ -147,51 +105,29 @@
         out.extend(timepoints)
 
     signal.alarm(0)  # remove all execution time limit
->>>>>>> 51ec7bf3
     if valid:  # only return valid Timepoints
         return [match for match in out if match.valid]
     return out
 
 
-<<<<<<< HEAD
-def parse_to_serialized(text, lang, valid=True, use_context=True):
-=======
+
 def parse_to_serialized(text, lang, valid=True):
->>>>>>> 51ec7bf3
     """ Perform a date detection on text with all timepoint regex.
 
     Returns a list of serialized, non overlapping normalized timepoints
     expressions.
 
     """
-    return [timepoint.serialize() for timepoint in parse(text, lang, valid, use_context)]
+    return [timepoint.serialize() for timepoint in parse(text, lang, valid)]
 
 
-<<<<<<< HEAD
-def parse_to_dict(text, lang, valid=True, use_context=True):
-    """ Perform a date detection on text with all timepoint regex.
-
-    Returns a list of non overlapping normalized timepoints
-    expressions.
-
-    """
-    return [timepoint.to_dict() for timepoint in parse(text, lang, valid, use_context)]
-
-
-def parse_to_sql(text, lang, valid=True, use_context=True):
-=======
 def parse_to_sql(text, lang, valid=True):
->>>>>>> 51ec7bf3
     """ Perform a date detection on text with all timepoint regex.
 
     Returns a list of datetime tuples ([start_datetime, end_datetime]) for sql insertion
     """
     out = [
-<<<<<<< HEAD
-        timepoint.to_sql() for timepoint in parse(text, lang, valid, use_context)
-=======
         timepoint.to_sql() for timepoint in parse(text, lang, valid)
->>>>>>> 51ec7bf3
         if timepoint.valid
     ]
     return [item for item in out if item]
