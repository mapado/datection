# -*- coding: utf-8 -*-

"""
Definition of French specific grammar, related to temoral expressions.

"""

from pyparsing import Optional
from pyparsing import oneOf
from pyparsing import OneOrMore
from pyparsing import FollowedBy
from pyparsing import Group
from pyparsing import Regex
from pyparsing import Each
from dateutil.rrule import weekdays

from datection.grammar import DAY_NUMBER
from datection.grammar import YEAR
from datection.grammar import HOUR
from datection.grammar import MINUTE
from datection.grammar import NUMERIC_MONTH
from datection.grammar import NUMERIC_YEAR
from datection.grammar import as_date
from datection.grammar import as_time
from datection.grammar import as_datetime
from datection.grammar import as_datelist
from datection.grammar import as_date_interval
from datection.grammar import as_time_interval
from datection.grammar import as_datetime_list
from datection.grammar import as_datetime_interval
from datection.grammar import as_continuous_datetime_interval
from datection.grammar import as_weekday_list
from datection.grammar import as_weekday_interval
from datection.grammar import as_weekly_recurrence
from datection.grammar import complete_partial_date
from datection.grammar import extract_time_patterns
from datection.grammar import develop_datetime_patterns
from datection.grammar import develop_weekly_recurrence_patterns
from datection.grammar import optional_ci
from datection.grammar import optional_oneof_ci
from datection.grammar import oneof_ci
from datection.data.fr import WEEKDAYS
from datection.data.fr import SHORT_WEEKDAYS
from datection.data.fr import MONTHS
from datection.data.fr import SHORT_MONTHS


def set_month_number(text, start_index, match):
    """Return the month number from the month name."""
    return MONTHS.get(match[0]) or SHORT_MONTHS.get(match[0])


def set_weekday(text, start_index, match):
    """Return the month number from the month name."""
    idx = WEEKDAYS.get(match[0].lower())
    if idx is None:
        idx = SHORT_WEEKDAYS.get(match[0].lower())
    return weekdays[idx]


# A weekday name can be in its full form or abbreviated form
WEEKDAY = (
    (
        oneof_ci(WEEKDAYS.keys()) + Optional(Regex(r'(?<!\s)s?'))
    ) | oneof_ci(SHORT_WEEKDAYS.keys()) + ~FollowedBy('s')
).setParseAction(set_weekday)

# A month name can be in its full form or an abbreviated form.
# When matched, a month name will be transformed to the corresponding
# month index.
MONTH = oneof_ci(
    MONTHS.keys()
    + SHORT_MONTHS.keys(),
).setParseAction(set_month_number)('month')

DAY_NUMBER = DAY_NUMBER + optional_ci(u'er')

# A date is composed of a day number, an optional 'er' (for '1er') that
# we do not care about, a month and an optional year.
# Abbreviated months can also have a dot at their end, that will be ignored.
DATE = (
    optional_ci(u"le")
    + Optional(WEEKDAY)
    + DAY_NUMBER
    + MONTH
    + Optional(u'.')  # for abbreviated months
    + Optional(YEAR)
).setParseAction(as_date)


# A numeric date is a day, month and a year separated by a one-char
# token. Example: 05/10/2012
date_sep = oneOf([u'/', u'-', u'.'])
NUMERIC_DATE = (
    DAY_NUMBER +
    date_sep +
    NUMERIC_MONTH +
    Optional(
        date_sep +
        NUMERIC_YEAR
    ) +
    Optional(u',')
).setParseAction(as_date)


DATE_PATTERN = (DATE | NUMERIC_DATE)

# A time is an hour, a separator and a time
TIME = (
    optional_oneof_ci([u'à', u'a']) +
    HOUR +
    oneof_ci([u'h', u':']) +
    Optional(MINUTE)
).setParseAction(as_time)


# A time interval is composed of a start time, an optional separator and
# an optional end time.
# 15h30 is a time interval bewteen 15h30 and 15h30
# 15h30 - 17h speaks for itself
TIME_INTERVAL = (
    optional_oneof_ci(
        [
            u'de', u'entre', u'à', u'a partir de', u'à partir de',
            u':', u'a'
        ]
    ) +
    TIME('start_time') +
    optional_oneof_ci([u'-', u'à', u'a', u'et']) +
    Optional(TIME('end_time'))
).setParseAction(as_time_interval)


# Meta pattern catching a list of time patterns (time or time interval)
TIME_PATTERN = (
    OneOrMore(
        TIME_INTERVAL +
<<<<<<< HEAD
        Optional(OneOrMore(oneOf([u',', u'et', u'&'])))
=======
        Optional(OneOrMore(oneOf([u',', u'et', u'ou'])))
>>>>>>> 7a3d1a76
    )('patterns')
).setParseAction(extract_time_patterns)

# A partial litteral date is both optional month and year.
PARTIAL_LITTERAL_DATE = (
    MONTH +
    Optional(YEAR)
).setParseAction(as_date)

# A partial litteral date is both optional numeric month and year.
PARTIAL_NUMERIC_DATE = (
    NUMERIC_MONTH +
    Optional(
        date_sep +
        NUMERIC_YEAR
    )
).setParseAction(as_date)

# A partial date is a mandatory day number, and optional litteral/numeric
# month and year, and optional separator
PARTIAL_DATE = (
    Optional(WEEKDAY) +
    DAY_NUMBER('day') +
    Optional(date_sep) +
    Optional(
        PARTIAL_LITTERAL_DATE('partial_date') |
        PARTIAL_NUMERIC_DATE('partial_date')
    )
    + Optional(OneOrMore(oneOf([u',', u'et', u'&'])))
).setParseAction(complete_partial_date)

# A date list is a list of partial dates
DATE_LIST = (
    optional_oneof_ci([u"le", u"les"]) +
    Group(
        PARTIAL_DATE +
        OneOrMore(PARTIAL_DATE)
    )('dates')
).setParseAction(as_datelist)

# A date interval is composed of a start (possibly partial) date and an
# end date
DATE_INTERVAL = (
    optional_oneof_ci([',', '-']) +
    optional_ci(u"du") +
    PARTIAL_DATE('start_date') +
    oneof_ci([u'au', '-']) +
    (DATE | NUMERIC_DATE)('end_date') +
    optional_oneof_ci([',', '-'])
).setParseAction(as_date_interval)

# A datetime is a date, a separator and a time interval (either a single)
# time, or a start time and an end time
DATETIME = (
    (DATE | NUMERIC_DATE)('date') +
<<<<<<< HEAD
    optional_oneof_ci([u',', u'-']) +
=======
    optional_oneof_ci([u',', u':']) +
>>>>>>> 7a3d1a76
    TIME_INTERVAL('time_interval')
).setParseAction(as_datetime)

DATETIME_PATTERN = (
    (DATE | NUMERIC_DATE)('date') +
<<<<<<< HEAD
    optional_oneof_ci([u',', u'-']) +
=======
    optional_oneof_ci([u',', u':']) +
>>>>>>> 7a3d1a76
    TIME_PATTERN('time_pattern')
).setParseAction(develop_datetime_patterns)

# A datetime list is a list of dates, along with a time interval
DATETIME_LIST = (
    optional_oneof_ci([u"les", u"le"]) +
    OneOrMore(PARTIAL_DATE)('dates') +
    Optional(u',') +
    optional_oneof_ci([u'a', u'à', u'-', u'à partir de']) +
    TIME_INTERVAL('time_interval')
).setParseAction(as_datetime_list)


# a datetime interval is an interval of dates, and a time interval
DATETIME_INTERVAL = (
    optional_oneof_ci([',', '-']) +
    DATE_INTERVAL('date_interval') +
    Optional(u',') +
    TIME_INTERVAL('time_interval') +
    optional_oneof_ci([',', '-'])
).setParseAction(as_datetime_interval)


# Example: du 5 mars 2015 à 13h au 7 mars 2015 à 7h
CONTINUOUS_DATETIME_INTERVAL = (
    optional_ci(u'du') +
    (DATE | NUMERIC_DATE)("start_date") +
    optional_oneof_ci([u"à", u'a', u"-"]) +
    TIME("start_time") +
    optional_oneof_ci([u"au", '-']) +
    (DATE | NUMERIC_DATE)("end_date") +
    optional_oneof_ci([u'a', u"à", u"-"]) +
    TIME("end_time")
).setParseAction(as_continuous_datetime_interval)


# A list of several weekdays
WEEKDAY_LIST = (
    optional_oneof_ci([u"le", u"les", u"tous les"]) +
    OneOrMore(
        WEEKDAY +
        Optional(OneOrMore(oneOf([u',', u'et', u'le', u'-'])))
    )
).setParseAction(as_weekday_list)('weekdays')

# An interval of weekdays
WEEKDAY_INTERVAL = (
    optional_ci(u"du") +
    WEEKDAY
    + u"au"
    + WEEKDAY
).setParseAction(as_weekday_interval)('weekdays')

# Any weekday related pattern
WEEKDAY_PATTERN = (
    optional_oneof_ci([',', '-']) +
    (WEEKDAY_INTERVAL | WEEKDAY_LIST) +
    optional_oneof_ci([',', '-'])
)

WEEKLY_RECURRENCE = Each(
    [
        WEEKDAY_PATTERN('weekdays'),
        Optional(TIME_INTERVAL('time_interval')),
        Optional(DATE_INTERVAL('date_interval')),
    ]
).setParseAction(as_weekly_recurrence)

# Ex: Du 29/03/11 au 02/04/11 - Mardi, mercredi samedi à 19h, jeudi à
# 20h30 et vendredi à 15h"
MULTIPLE_WEEKLY_RECURRENCE = (
    DATE_INTERVAL('date_interval') +
    (
        Group(
            WEEKDAY_PATTERN +
            TIME_PATTERN
        ) +
        OneOrMore(
            Optional(u'et') +
            Group(
                WEEKDAY_PATTERN +
                TIME_PATTERN
            )
        )
    )('groups')
).setParseAction(develop_weekly_recurrence_patterns)

EXCLUSION = oneOf([u'sauf', u'relâche', u'fermé'])

TIMEPOINTS = [
    ('weekly_rec', WEEKLY_RECURRENCE),
    ('weekly_rec', MULTIPLE_WEEKLY_RECURRENCE),
    ('date', DATE_PATTERN),
    ('date_list', DATE_LIST),
    ('date_interval', DATE_INTERVAL),
    ('datetime', DATETIME_PATTERN),
    ('datetime_list', DATETIME_LIST),
    ('datetime_interval', DATETIME_INTERVAL),
    ('continuous_datetime_interval', CONTINUOUS_DATETIME_INTERVAL),
    ('exclusion', EXCLUSION)
]

PROBES = [MONTH, NUMERIC_DATE, TIME_INTERVAL, YEAR, WEEKDAY]

# List of expressions associated with their replacement
# so that they can be easily normalized
EXPRESSIONS = {
    u'midi': u'12h',
    u'minuit': u'23h59',
    u'le matin': u'de 8h à 12h',
    u'en journée': u'de 8h à 18h',
    u'en soirée': u'de 18h à 22h',
}<|MERGE_RESOLUTION|>--- conflicted
+++ resolved
@@ -135,11 +135,7 @@
 TIME_PATTERN = (
     OneOrMore(
         TIME_INTERVAL +
-<<<<<<< HEAD
-        Optional(OneOrMore(oneOf([u',', u'et', u'&'])))
-=======
-        Optional(OneOrMore(oneOf([u',', u'et', u'ou'])))
->>>>>>> 7a3d1a76
+        Optional(OneOrMore(oneOf([u',', u'et', u'&', u'ou'])))
     )('patterns')
 ).setParseAction(extract_time_patterns)
 
@@ -195,21 +191,13 @@
 # time, or a start time and an end time
 DATETIME = (
     (DATE | NUMERIC_DATE)('date') +
-<<<<<<< HEAD
-    optional_oneof_ci([u',', u'-']) +
-=======
-    optional_oneof_ci([u',', u':']) +
->>>>>>> 7a3d1a76
+    optional_oneof_ci([u',', u'-', u':']) +
     TIME_INTERVAL('time_interval')
 ).setParseAction(as_datetime)
 
 DATETIME_PATTERN = (
     (DATE | NUMERIC_DATE)('date') +
-<<<<<<< HEAD
-    optional_oneof_ci([u',', u'-']) +
-=======
-    optional_oneof_ci([u',', u':']) +
->>>>>>> 7a3d1a76
+    optional_oneof_ci([u',', u'-', u':']) +
     TIME_PATTERN('time_pattern')
 ).setParseAction(develop_datetime_patterns)
 
