--- conflicted
+++ resolved
@@ -4,14 +4,14 @@
 import datetime
 
 from dateutil.rrule import rrule, WEEKLY
-
-<<<<<<< HEAD
-from .regex import WEEKDAY, MONTH, TIMEPOINT_REGEX, SHORT_MONTH
-from .utils import makerrulestr, duration
-=======
-from datection.regex import WEEKDAY, MONTH, TIMEPOINT_REGEX, SHORT_MONTH
-from datection.utils import makerrulestr, normalize_2digit_year, digit_to_int
->>>>>>> d451496e
+from datection.regex import WEEKDAY
+from datection.regex import MONTH
+from datection.regex import TIMEPOINT_REGEX
+from datection.regex import SHORT_MONTH
+from datection.utils import makerrulestr
+from datection.utils import normalize_2digit_year
+from datection.utils import digit_to_int
+from datection.utils import duration
 
 
 ALL_DAY = 1439  # number of minutes from midnight to 23:59
